// Copyright 2015 Google Inc. All rights reserved.
//
// Licensed under the Apache License, Version 2.0 (the "License");
// you may not use this file except in compliance with the License.
// You may obtain a copy of the License at
//
//     http://www.apache.org/licenses/LICENSE-2.0
//
// Unless required by applicable law or agreed to in writing, software
// distributed under the License is distributed on an "AS IS" BASIS,
// WITHOUT WARRANTIES OR CONDITIONS OF ANY KIND, either express or implied.
// See the License for the specific language governing permissions and
// limitations under the License.

package android

import (
	"fmt"
	"path/filepath"
	"reflect"
	"regexp"
	"runtime"
	"sort"
	"strings"
)

// CopyOf returns a new slice that has the same contents as s.
func CopyOf(s []string) []string {
	return append([]string(nil), s...)
}

func JoinWithPrefix(strs []string, prefix string) string {
	if len(strs) == 0 {
		return ""
	}

	if len(strs) == 1 {
		return prefix + strs[0]
	}

	n := len(" ") * (len(strs) - 1)
	for _, s := range strs {
		n += len(prefix) + len(s)
	}

	ret := make([]byte, 0, n)
	for i, s := range strs {
		if i != 0 {
			ret = append(ret, ' ')
		}
		ret = append(ret, prefix...)
		ret = append(ret, s...)
	}
	return string(ret)
}

func JoinWithSuffix(strs []string, suffix string, separator string) string {
	if len(strs) == 0 {
		return ""
	}

	if len(strs) == 1 {
		return strs[0] + suffix
	}

	n := len(" ") * (len(strs) - 1)
	for _, s := range strs {
		n += len(suffix) + len(s)
	}

	ret := make([]byte, 0, n)
	for i, s := range strs {
		if i != 0 {
			ret = append(ret, separator...)
		}
		ret = append(ret, s...)
		ret = append(ret, suffix...)
	}
	return string(ret)
}

func SortedStringKeys(m interface{}) []string {
	v := reflect.ValueOf(m)
	if v.Kind() != reflect.Map {
		panic(fmt.Sprintf("%#v is not a map", m))
	}
	keys := v.MapKeys()
	s := make([]string, 0, len(keys))
	for _, key := range keys {
		s = append(s, key.String())
	}
	sort.Strings(s)
	return s
}

func SortedStringMapValues(m interface{}) []string {
	v := reflect.ValueOf(m)
	if v.Kind() != reflect.Map {
		panic(fmt.Sprintf("%#v is not a map", m))
	}
	keys := v.MapKeys()
	s := make([]string, 0, len(keys))
	for _, key := range keys {
		s = append(s, v.MapIndex(key).String())
	}
	sort.Strings(s)
	return s
}

func IndexList(s string, list []string) int {
	for i, l := range list {
		if l == s {
			return i
		}
	}

	return -1
}

func InList(s string, list []string) bool {
	return IndexList(s, list) != -1
}

func PrefixInList(s string, list []string) bool {
	for _, prefix := range list {
		if strings.HasPrefix(s, prefix) {
			return true
		}
	}
	return false
}

// IndexListPred returns the index of the element which in the given `list` satisfying the predicate, or -1 if there is no such element.
func IndexListPred(pred func(s string) bool, list []string) int {
	for i, l := range list {
		if pred(l) {
			return i
		}
	}

	return -1
}

func FilterList(list []string, filter []string) (remainder []string, filtered []string) {
	for _, l := range list {
		if InList(l, filter) {
			filtered = append(filtered, l)
		} else {
			remainder = append(remainder, l)
		}
	}

	return
}

func RemoveListFromList(list []string, filter_out []string) (result []string) {
	result = make([]string, 0, len(list))
	for _, l := range list {
		if !InList(l, filter_out) {
			result = append(result, l)
		}
	}
	return
}

func RemoveFromList(s string, list []string) (bool, []string) {
	i := IndexList(s, list)
	if i == -1 {
		return false, list
	}

	result := make([]string, 0, len(list)-1)
	result = append(result, list[:i]...)
	for _, l := range list[i+1:] {
		if l != s {
			result = append(result, l)
		}
	}
	return true, result
}

// FirstUniqueStrings returns all unique elements of a slice of strings, keeping the first copy of
// each.  It modifies the slice contents in place, and returns a subslice of the original slice.
func FirstUniqueStrings(list []string) []string {
	k := 0
outer:
	for i := 0; i < len(list); i++ {
		for j := 0; j < k; j++ {
			if list[i] == list[j] {
				continue outer
			}
		}
		list[k] = list[i]
		k++
	}
	return list[:k]
}

// LastUniqueStrings returns all unique elements of a slice of strings, keeping the last copy of
// each.  It modifies the slice contents in place, and returns a subslice of the original slice.
func LastUniqueStrings(list []string) []string {
	totalSkip := 0
	for i := len(list) - 1; i >= totalSkip; i-- {
		skip := 0
		for j := i - 1; j >= totalSkip; j-- {
			if list[i] == list[j] {
				skip++
			} else {
				list[j+skip] = list[j]
			}
		}
		totalSkip += skip
	}
	return list[totalSkip:]
}

// SortedUniqueStrings returns what the name says
func SortedUniqueStrings(list []string) []string {
	unique := FirstUniqueStrings(list)
	sort.Strings(unique)
	return unique
}

// checkCalledFromInit panics if a Go package's init function is not on the
// call stack.
func checkCalledFromInit() {
	for skip := 3; ; skip++ {
		_, funcName, ok := callerName(skip)
		if !ok {
			panic("not called from an init func")
		}

		if funcName == "init" || strings.HasPrefix(funcName, "init·") ||
			strings.HasPrefix(funcName, "init.") {
			return
		}
	}
}

// A regex to find a package path within a function name. It finds the shortest string that is
// followed by '.' and doesn't have any '/'s left.
var pkgPathRe = regexp.MustCompile(`^(.*?)\.([^/]+)$`)

// callerName returns the package path and function name of the calling
// function.  The skip argument has the same meaning as the skip argument of
// runtime.Callers.
func callerName(skip int) (pkgPath, funcName string, ok bool) {
	var pc [1]uintptr
	n := runtime.Callers(skip+1, pc[:])
	if n != 1 {
		return "", "", false
	}

	f := runtime.FuncForPC(pc[0]).Name()
	s := pkgPathRe.FindStringSubmatch(f)
	if len(s) < 3 {
		panic(fmt.Errorf("failed to extract package path and function name from %q", f))
	}

	return s[1], s[2], true
}

func GetNumericSdkVersion(v string) string {
	if strings.Contains(v, "system_") {
		return strings.Replace(v, "system_", "", 1)
	}
	return v
}

// copied from build/kati/strutil.go
func substPattern(pat, repl, str string) string {
	ps := strings.SplitN(pat, "%", 2)
	if len(ps) != 2 {
		if str == pat {
			return repl
		}
		return str
	}
	in := str
	trimed := str
	if ps[0] != "" {
		trimed = strings.TrimPrefix(in, ps[0])
		if trimed == in {
			return str
		}
	}
	in = trimed
	if ps[1] != "" {
		trimed = strings.TrimSuffix(in, ps[1])
		if trimed == in {
			return str
		}
	}

	rs := strings.SplitN(repl, "%", 2)
	if len(rs) != 2 {
		return repl
	}
	return rs[0] + trimed + rs[1]
}

// copied from build/kati/strutil.go
func matchPattern(pat, str string) bool {
	i := strings.IndexByte(pat, '%')
	if i < 0 {
		return pat == str
	}
	return strings.HasPrefix(str, pat[:i]) && strings.HasSuffix(str, pat[i+1:])
}

<<<<<<< HEAD
var shlibVersionPattern = regexp.MustCompile("(?:\\.\\d+(?:svn)?)+")

// splitFileExt splits a file name into root, suffix and ext. root stands for the file name without
// the file extension and the version number (e.g. "libexample"). suffix stands for the
// concatenation of the file extension and the version number (e.g. ".so.1.0"). ext stands for the
// file extension after the version numbers are trimmed (e.g. ".so").
func SplitFileExt(name string) (string, string, string) {
	// Extract and trim the shared lib version number if the file name ends with dot digits.
	suffix := ""
	matches := shlibVersionPattern.FindAllStringIndex(name, -1)
	if len(matches) > 0 {
		lastMatch := matches[len(matches)-1]
		if lastMatch[1] == len(name) {
			suffix = name[lastMatch[0]:lastMatch[1]]
			name = name[0:lastMatch[0]]
		}
	}

	// Extract the file name root and the file extension.
	ext := filepath.Ext(name)
	root := strings.TrimSuffix(name, ext)
	suffix = ext + suffix

	return root, suffix, ext
}

=======
>>>>>>> 8ee870a5
// ShardPaths takes a Paths, and returns a slice of Paths where each one has at most shardSize paths.
func ShardPaths(paths Paths, shardSize int) []Paths {
	if len(paths) == 0 {
		return nil
	}
	ret := make([]Paths, 0, (len(paths)+shardSize-1)/shardSize)
	for len(paths) > shardSize {
		ret = append(ret, paths[0:shardSize])
		paths = paths[shardSize:]
	}
	if len(paths) > 0 {
		ret = append(ret, paths)
	}
	return ret
}

// ShardStrings takes a slice of strings, and returns a slice of slices of strings where each one has at most shardSize
// elements.
func ShardStrings(s []string, shardSize int) [][]string {
	if len(s) == 0 {
		return nil
	}
	ret := make([][]string, 0, (len(s)+shardSize-1)/shardSize)
	for len(s) > shardSize {
		ret = append(ret, s[0:shardSize])
		s = s[shardSize:]
	}
	if len(s) > 0 {
		ret = append(ret, s)
	}
	return ret
<<<<<<< HEAD
}

func CheckDuplicate(values []string) (duplicate string, found bool) {
	seen := make(map[string]string)
	for _, v := range values {
		if duplicate, found = seen[v]; found {
			return
		}
		seen[v] = v
	}
	return
=======
>>>>>>> 8ee870a5
}<|MERGE_RESOLUTION|>--- conflicted
+++ resolved
@@ -16,8 +16,6 @@
 
 import (
 	"fmt"
-	"path/filepath"
-	"reflect"
 	"regexp"
 	"runtime"
 	"sort"
@@ -54,54 +52,10 @@
 	return string(ret)
 }
 
-func JoinWithSuffix(strs []string, suffix string, separator string) string {
-	if len(strs) == 0 {
-		return ""
-	}
-
-	if len(strs) == 1 {
-		return strs[0] + suffix
-	}
-
-	n := len(" ") * (len(strs) - 1)
-	for _, s := range strs {
-		n += len(suffix) + len(s)
-	}
-
-	ret := make([]byte, 0, n)
-	for i, s := range strs {
-		if i != 0 {
-			ret = append(ret, separator...)
-		}
-		ret = append(ret, s...)
-		ret = append(ret, suffix...)
-	}
-	return string(ret)
-}
-
-func SortedStringKeys(m interface{}) []string {
-	v := reflect.ValueOf(m)
-	if v.Kind() != reflect.Map {
-		panic(fmt.Sprintf("%#v is not a map", m))
-	}
-	keys := v.MapKeys()
-	s := make([]string, 0, len(keys))
-	for _, key := range keys {
-		s = append(s, key.String())
-	}
-	sort.Strings(s)
-	return s
-}
-
-func SortedStringMapValues(m interface{}) []string {
-	v := reflect.ValueOf(m)
-	if v.Kind() != reflect.Map {
-		panic(fmt.Sprintf("%#v is not a map", m))
-	}
-	keys := v.MapKeys()
-	s := make([]string, 0, len(keys))
-	for _, key := range keys {
-		s = append(s, v.MapIndex(key).String())
+func sortedKeys(m map[string][]string) []string {
+	s := make([]string, 0, len(m))
+	for k := range m {
+		s = append(s, k)
 	}
 	sort.Strings(s)
 	return s
@@ -128,17 +82,6 @@
 		}
 	}
 	return false
-}
-
-// IndexListPred returns the index of the element which in the given `list` satisfying the predicate, or -1 if there is no such element.
-func IndexListPred(pred func(s string) bool, list []string) int {
-	for i, l := range list {
-		if pred(l) {
-			return i
-		}
-	}
-
-	return -1
 }
 
 func FilterList(list []string, filter []string) (remainder []string, filtered []string) {
@@ -214,13 +157,6 @@
 	return list[totalSkip:]
 }
 
-// SortedUniqueStrings returns what the name says
-func SortedUniqueStrings(list []string) []string {
-	unique := FirstUniqueStrings(list)
-	sort.Strings(unique)
-	return unique
-}
-
 // checkCalledFromInit panics if a Go package's init function is not on the
 // call stack.
 func checkCalledFromInit() {
@@ -308,35 +244,6 @@
 	return strings.HasPrefix(str, pat[:i]) && strings.HasSuffix(str, pat[i+1:])
 }
 
-<<<<<<< HEAD
-var shlibVersionPattern = regexp.MustCompile("(?:\\.\\d+(?:svn)?)+")
-
-// splitFileExt splits a file name into root, suffix and ext. root stands for the file name without
-// the file extension and the version number (e.g. "libexample"). suffix stands for the
-// concatenation of the file extension and the version number (e.g. ".so.1.0"). ext stands for the
-// file extension after the version numbers are trimmed (e.g. ".so").
-func SplitFileExt(name string) (string, string, string) {
-	// Extract and trim the shared lib version number if the file name ends with dot digits.
-	suffix := ""
-	matches := shlibVersionPattern.FindAllStringIndex(name, -1)
-	if len(matches) > 0 {
-		lastMatch := matches[len(matches)-1]
-		if lastMatch[1] == len(name) {
-			suffix = name[lastMatch[0]:lastMatch[1]]
-			name = name[0:lastMatch[0]]
-		}
-	}
-
-	// Extract the file name root and the file extension.
-	ext := filepath.Ext(name)
-	root := strings.TrimSuffix(name, ext)
-	suffix = ext + suffix
-
-	return root, suffix, ext
-}
-
-=======
->>>>>>> 8ee870a5
 // ShardPaths takes a Paths, and returns a slice of Paths where each one has at most shardSize paths.
 func ShardPaths(paths Paths, shardSize int) []Paths {
 	if len(paths) == 0 {
@@ -368,18 +275,4 @@
 		ret = append(ret, s)
 	}
 	return ret
-<<<<<<< HEAD
-}
-
-func CheckDuplicate(values []string) (duplicate string, found bool) {
-	seen := make(map[string]string)
-	for _, v := range values {
-		if duplicate, found = seen[v]; found {
-			return
-		}
-		seen[v] = v
-	}
-	return
-=======
->>>>>>> 8ee870a5
 }