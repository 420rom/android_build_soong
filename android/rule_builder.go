--- conflicted
+++ resolved
@@ -263,36 +263,11 @@
 	return toolsList
 }
 
-// RspFileInputs returns the list of paths that were passed to the RuleBuilderCommand.FlagWithRspFileInputList method.
-func (r *RuleBuilder) RspFileInputs() Paths {
-	var rspFileInputs Paths
-	for _, c := range r.commands {
-		if c.rspFileInputs != nil {
-			if rspFileInputs != nil {
-				panic("Multiple commands in a rule may not have rsp file inputs")
-			}
-			rspFileInputs = c.rspFileInputs
-		}
-	}
-
-	return rspFileInputs
-}
-
-// Commands returns a slice containing the built command line for each call to RuleBuilder.Command.
+// Commands returns a slice containing a the built command line for each call to RuleBuilder.Command.
 func (r *RuleBuilder) Commands() []string {
 	var commands []string
 	for _, c := range r.commands {
-		commands = append(commands, c.String())
-	}
-	return commands
-}
-
-// NinjaEscapedCommands returns a slice containin the built command line after ninja escaping for each call to
-// RuleBuilder.Command.
-func (r *RuleBuilder) NinjaEscapedCommands() []string {
-	var commands []string
-	for _, c := range r.commands {
-		commands = append(commands, c.NinjaEscapedString())
+		commands = append(commands, string(c.buf))
 	}
 	return commands
 }
@@ -309,11 +284,7 @@
 
 func (r *RuleBuilder) depFileMergerCmd(ctx PathContext, depFiles WritablePaths) *RuleBuilderCommand {
 	return r.Command().
-<<<<<<< HEAD
-		BuiltTool(ctx, "dep_fixer").
-=======
 		Tool(ctx.Config().HostToolPath(ctx, "dep_fixer")).
->>>>>>> 8ee870a5
 		Inputs(depFiles.Paths())
 }
 
@@ -353,11 +324,7 @@
 	}
 
 	tools := r.Tools()
-<<<<<<< HEAD
-	commands := r.NinjaEscapedCommands()
-=======
 	commands := r.Commands()
->>>>>>> 8ee870a5
 	outputs := r.Outputs()
 
 	if len(commands) == 0 {
@@ -367,11 +334,7 @@
 		panic("No outputs specified from any Commands")
 	}
 
-<<<<<<< HEAD
-	commandString := strings.Join(commands, " && ")
-=======
 	commandString := strings.Join(proptools.NinjaEscapeList(commands), " && ")
->>>>>>> 8ee870a5
 
 	if r.sbox {
 		sboxOutputs := make([]string, len(outputs))
@@ -385,11 +348,7 @@
 		}
 
 		sboxCmd := &RuleBuilderCommand{}
-<<<<<<< HEAD
-		sboxCmd.BuiltTool(ctx, "sbox").
-=======
 		sboxCmd.Tool(ctx.Config().HostToolPath(ctx, "sbox")).
->>>>>>> 8ee870a5
 			Flag("-c").Text(commandString).
 			Flag("--sandbox-path").Text(shared.TempDirForOutDir(PathForOutput(ctx).String())).
 			Flag("--output-root").Text(r.sboxOutDir.String())
@@ -400,34 +359,6 @@
 
 		sboxCmd.Flags(sboxOutputs)
 
-<<<<<<< HEAD
-		commandString = sboxCmd.buf.String()
-		tools = append(tools, sboxCmd.tools...)
-	}
-
-	// Ninja doesn't like multiple outputs when depfiles are enabled, move all but the first output to
-	// ImplicitOutputs.  RuleBuilder only uses "$out" for the rsp file location, so the distinction between Outputs and
-	// ImplicitOutputs doesn't matter.
-	output := outputs[0]
-	implicitOutputs := outputs[1:]
-
-	var rspFile, rspFileContent string
-	rspFileInputs := r.RspFileInputs()
-	if rspFileInputs != nil {
-		rspFile = "$out.rsp"
-		rspFileContent = "$in"
-	}
-
-	ctx.Build(pctx, BuildParams{
-		Rule: ctx.Rule(pctx, name, blueprint.RuleParams{
-			Command:        commandString,
-			CommandDeps:    tools.Strings(),
-			Restat:         r.restat,
-			Rspfile:        rspFile,
-			RspfileContent: rspFileContent,
-		}),
-		Inputs:          rspFileInputs,
-=======
 		commandString = string(sboxCmd.buf)
 		tools = append(tools, sboxCmd.tools...)
 	}
@@ -444,7 +375,6 @@
 			CommandDeps: tools.Strings(),
 			Restat:      r.restat,
 		}),
->>>>>>> 8ee870a5
 		Implicits:       r.Inputs(),
 		Output:          output,
 		ImplicitOutputs: implicitOutputs,
@@ -459,23 +389,11 @@
 // RuleBuilderCommand, so they can be used chained or unchained.  All methods that add text implicitly add a single
 // space as a separator from the previous method.
 type RuleBuilderCommand struct {
-<<<<<<< HEAD
-	buf           strings.Builder
-	inputs        Paths
-	outputs       WritablePaths
-	depFiles      WritablePaths
-	tools         Paths
-	rspFileInputs Paths
-
-	// spans [start,end) of the command that should not be ninja escaped
-	unescapedSpans [][2]int
-=======
 	buf      []byte
 	inputs   Paths
 	outputs  WritablePaths
 	depFiles WritablePaths
 	tools    Paths
->>>>>>> 8ee870a5
 
 	sbox       bool
 	sboxOutDir WritablePath
@@ -503,10 +421,10 @@
 // Text adds the specified raw text to the command line.  The text should not contain input or output paths or the
 // rule will not have them listed in its dependencies or outputs.
 func (c *RuleBuilderCommand) Text(text string) *RuleBuilderCommand {
-	if c.buf.Len() > 0 {
-		c.buf.WriteByte(' ')
-	}
-	c.buf.WriteString(text)
+	if len(c.buf) > 0 {
+		c.buf = append(c.buf, ' ')
+	}
+	c.buf = append(c.buf, text...)
 	return c
 }
 
@@ -520,16 +438,6 @@
 // rule will not have them listed in its dependencies or outputs.
 func (c *RuleBuilderCommand) Flag(flag string) *RuleBuilderCommand {
 	return c.Text(flag)
-}
-
-// OptionalFlag adds the specified raw text to the command line if it is not nil.  The text should not contain input or
-// output paths or the rule will not have them listed in its dependencies or outputs.
-func (c *RuleBuilderCommand) OptionalFlag(flag *string) *RuleBuilderCommand {
-	if flag != nil {
-		c.Text(*flag)
-	}
-
-	return c
 }
 
 // Flags adds the specified raw text to the command line.  The text should not contain input or output paths or the
@@ -571,24 +479,6 @@
 	return c.Text(path.String())
 }
 
-// BuiltTool adds the specified tool path that was built using a host Soong module to the command line.  The path will
-// be also added to the dependencies returned by RuleBuilder.Tools.
-//
-// It is equivalent to:
-//  cmd.Tool(ctx.Config().HostToolPath(ctx, tool))
-func (c *RuleBuilderCommand) BuiltTool(ctx PathContext, tool string) *RuleBuilderCommand {
-	return c.Tool(ctx.Config().HostToolPath(ctx, tool))
-}
-
-// PrebuiltBuildTool adds the specified tool path from prebuils/build-tools.  The path will be also added to the
-// dependencies returned by RuleBuilder.Tools.
-//
-// It is equivalent to:
-//  cmd.Tool(ctx.Config().PrebuiltBuildTool(ctx, tool))
-func (c *RuleBuilderCommand) PrebuiltBuildTool(ctx PathContext, tool string) *RuleBuilderCommand {
-	return c.Tool(ctx.Config().PrebuiltBuildTool(ctx, tool))
-}
-
 // Input adds the specified input path to the command line.  The path will also be added to the dependencies returned by
 // RuleBuilder.Inputs.
 func (c *RuleBuilderCommand) Input(path Path) *RuleBuilderCommand {
@@ -634,15 +524,6 @@
 		c.Output(path)
 	}
 	return c
-}
-
-// OutputDir adds the output directory to the command line. This is only available when used with RuleBuilder.Sbox,
-// and will be the temporary output directory managed by sbox, not the final one.
-func (c *RuleBuilderCommand) OutputDir() *RuleBuilderCommand {
-	if !c.sbox {
-		panic("OutputDir only valid with Sbox")
-	}
-	return c.Text("__SBOX_OUT_DIR__")
 }
 
 // DepFile adds the specified depfile path to the paths returned by RuleBuilder.DepFiles and adds it to the command
@@ -715,59 +596,11 @@
 func (c *RuleBuilderCommand) FlagWithDepFile(flag string, path WritablePath) *RuleBuilderCommand {
 	c.depFiles = append(c.depFiles, path)
 	return c.Text(flag + c.outputStr(path))
-<<<<<<< HEAD
-}
-
-// FlagWithRspFileInputList adds the specified flag and path to an rspfile to the command line, with no separator
-// between them.  The paths will be written to the rspfile.
-func (c *RuleBuilderCommand) FlagWithRspFileInputList(flag string, paths Paths) *RuleBuilderCommand {
-	if c.rspFileInputs != nil {
-		panic("FlagWithRspFileInputList cannot be called if rsp file inputs have already been provided")
-	}
-
-	// Use an empty slice if paths is nil, the non-nil slice is used as an indicator that the rsp file must be
-	// generated.
-	if paths == nil {
-		paths = Paths{}
-	}
-
-	c.rspFileInputs = paths
-
-	rspFile := "$out.rsp"
-	c.FlagWithArg(flag, rspFile)
-	c.unescapedSpans = append(c.unescapedSpans, [2]int{c.buf.Len() - len(rspFile), c.buf.Len()})
-	return c
-=======
->>>>>>> 8ee870a5
 }
 
 // String returns the command line.
 func (c *RuleBuilderCommand) String() string {
-	return c.buf.String()
-}
-
-// String returns the command line.
-func (c *RuleBuilderCommand) NinjaEscapedString() string {
-	return ninjaEscapeExceptForSpans(c.String(), c.unescapedSpans)
-}
-
-func ninjaEscapeExceptForSpans(s string, spans [][2]int) string {
-	if len(spans) == 0 {
-		return proptools.NinjaEscape(s)
-	}
-
-	sb := strings.Builder{}
-	sb.Grow(len(s) * 11 / 10)
-
-	i := 0
-	for _, span := range spans {
-		sb.WriteString(proptools.NinjaEscape(s[i:span[0]]))
-		sb.WriteString(s[span[0]:span[1]])
-		i = span[1]
-	}
-	sb.WriteString(proptools.NinjaEscape(s[i:]))
-
-	return sb.String()
+	return string(c.buf)
 }
 
 func ninjaNameEscape(s string) string {
